--- conflicted
+++ resolved
@@ -35,10 +35,8 @@
   - Failure notifications with clear status indication
 
 ### Changed
-<<<<<<< HEAD
 - **Configuration Migration**: Migration system now suggests running `--init` after automatic migration to review new settings
 - **Username Display**: User display names now keep the `@` symbol for proper Matrix user identification
-=======
 - **Version Calculation System**: Complete refactoring for simplicity and robustness
   - Created centralized version calculation script (`.github/scripts/calculate-version.sh`)
   - Eliminated 269 lines of duplicate code across build jobs (32.5% reduction in workflow file size)
@@ -46,7 +44,6 @@
   - Simplified workflow from 4 duplicate implementations to 4 calls to one script
   - Automatic fallback to patch increment for empty/unknown version types
   - Consistent behavior across all build platforms (Linux, Windows, macOS)
->>>>>>> 9c994975
 
 ### Fixed
 - **TUI CSS Error**: Fixed `$foreground` variable undefined error in Textual 6.x
