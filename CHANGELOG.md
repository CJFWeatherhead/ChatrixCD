# Changelog

All notable changes to ChatrixCD will be documented in this file.

The format is based on [Keep a Changelog](https://keepachangelog.com/en/1.0.0/),
and this project adheres to Semantic Calendar Versioning with format YYYY.MM.DD.MAJOR.MINOR.PATCH.

**Version Format:**
- `YYYY.MM.DD`: Release date
- `MAJOR`: Breaking changes or major features
- `MINOR`: New features, non-breaking
- `PATCH`: Bug fixes and security updates

**Historical Note**: Versions prior to October 2025 used format `YYYY.MM.PATCH` (e.g., `2025.10.8`).

## [Unreleased]

### Added
<<<<<<< HEAD
- Comprehensive end-to-end (E2E) tests for main entry point with input/output verification
  - 21 E2E tests for CLI argument parsing and configuration handling
  - 14 E2E workflow tests for complete user scenarios
  - Tests use subprocess for true end-to-end validation
  - Improved main.py test coverage from 0% to 23%
  - Total test suite now includes 327 tests (35 new E2E tests)

### Changed
- Updated TESTING.md documentation with new E2E test information
  - Added test file organization section
  - Updated coverage statistics and goals
  - Documented E2E testing approach

=======
- **TUI Navigation**: Added left/right arrow key navigation to cycle between menus in turbo TUI
  - Left/right arrow keys now cycle through File (F1), Edit (F2), Run (F3), and Help (F4) menus
  - Menu position tracking maintained when using F-keys or arrow keys
  - Complements existing up/down navigation within dropdown menus
>>>>>>> a04ebcc1
## [2025.11.03.4.0.0] - 2025-11-03

### Fixed
- **Easter Egg Commands**: Added `pet` and `scold` to reserved and valid command lists
  - These hidden commands are now properly protected from being overridden by aliases
  - Commands are recognized as valid for command validation
  - Maintains easter egg status while ensuring proper functionality
- **Turbo TUI Menu Text Visibility**: Fixed invisible/hidden text in dropdown menus
  - Changed MenuScreen button text color from `$text` variable to `auto` for proper automatic contrast
  - Textual's `auto` color automatically calculates appropriate text color based on background
  - Ensures text is visible in all themes without hardcoding specific colors
  - Resolves issue where CSS variables weren't being inherited properly by ModalScreens
- **Turbo TUI Menus**: Fixed dropdown menu readability and keyboard navigation
  - Fixed CSS color variables resolving to "auto 87%" instead of actual theme colors
  - Added arrow key navigation (up/down) to dropdown menus (F1-F4)
  - Added Enter key support to select focused menu items
  - Added :focus CSS state for better keyboard navigation visibility
  - Menus now properly readable in all themes (default, midnight, grayscale, windows31, msdos)
  - Both classic and turbo TUI modes now override auto-generated text variables with theme-specific colors

### Changed
- **Build Workflow**: Changed build and release workflow to on-demand only
  - Removed automatic trigger on pull request merge to main
  - Workflow now only runs via manual workflow_dispatch trigger
  - Simplified version calculation logic to use workflow input directly

### Fixed
- **TUI CSS Compatibility**: Fixed stylesheet errors with undefined CSS variables
  - Updated `get_css_variables()` to use Textual's `ColorSystem.generate()` for complete variable set
  - Now generates all 163 CSS variables including scrollbar-background, scrollbar-hover, etc.
  - Resolves "reference to undefined variable '$scrollbar-background'" errors in both classic and turbo TUI modes
  - All themes (default, midnight, grayscale, windows31, msdos) now fully compatible with Textual 6.x
  - Added comprehensive CSS compatibility tests to prevent future regressions
- **Build Workflow**: Fixed artifact upload paths in build-release workflow
  - Added step to move x86_64 Nuitka-Action output from `build/` directory to root directory
  - Ensures artifacts are correctly located for upload to GitHub Releases
  - Resolves "No files were found with the provided path" error during artifact upload
- **TUI Compatibility**: Fixed stylesheet error with Textual 6.x
  - Added missing `$panel` CSS variable to both classic and turbo TUI themes
  - Resolves "reference to undefined variable '$panel'" error when starting TUI with `-t classic` or `-t turbo` options
  - Maps `panel` to `surface` color for consistent UI appearance
- **Bot Messages**: Updated task start confirmation to use proper British Army Voice Procedure
  - Changed "Roger that!" to "Roger!" (single word affirmative as per military radio protocol)
- **Platform Support**: Removed Windows and macOS pre-built binary support
  - Linux binaries (x86_64, i686, arm64) remain fully supported
  - Windows and macOS users can install from source, use Docker, or use WSL2 (Windows only)
  - See [INSTALL.md](INSTALL.md) for detailed alternative installation methods
- **Documentation**: Updated all documentation to reflect Linux-only binary support
  - README.md: Added alternative installation methods for Windows/macOS
  - INSTALL.md: Added comprehensive platform-specific installation guides
  - docs/: Updated GitHub Pages documentation with alternative installation options

### Removed
- **Build Workflow**: Removed Windows and macOS build jobs from CI/CD pipeline
  - Windows and macOS builds encountered persistent issues with python-olm native dependency compilation
  - After 14 iterations, decided to focus on Linux-only binary releases
  - Windows/macOS users can still install from source with appropriate dependencies

### Fixed
- **Build and Release Workflow**: Fixed Linux build configuration
  - Updated Nuitka Action to use `mode=onefile` instead of deprecated `onefile/standalone` options
  - Added QEMU setup for ARM64 cross-compilation on Linux
  - Re-added pull_request trigger to build workflow for automatic builds on PR merge
- **Log Formatting**: Fixed `!cd log` command rendering issues
  - Added `_ansi_to_html_for_pre()` function that strips ANSI codes and preserves newlines in `<pre>` tags
  - Fixed log output to properly render with line breaks (newlines preserved in HTML `<pre>` tags)
  - Logs now display correctly in Matrix clients without all content on one line
  - ANSI color codes are stripped for better readability in Matrix clients
- **Markdown Rendering**: Fixed markdown not being rendered in messages
  - Added HTML conversion to log tailing messages
  - Bold (`**text**`), italic (`*text*`), and code (`` `text` ``) now render properly
- **User Mentions**: Fixed inconsistent username highlighting
  - Updated `_get_display_name()` to return full Matrix IDs (@user:server.com)
  - Enhanced `markdown_to_html()` to convert mentions to clickable HTML links
  - Users are now properly highlighted when mentioned in messages

### Added
- **Configuration Wizard**: Interactive configuration setup with `--init` flag
  - Console-based wizard for creating/updating configuration
  - Parses `config.json.example` for field descriptions and defaults
  - Automatic config wizard prompt when `config.json` is missing
  - Creates backups before overwriting existing configs
  - Supports all config sections: Matrix, Semaphore, and Bot settings
- **--no-greetings Flag**: New `-N/--no-greetings` command-line flag to skip startup/shutdown messages (useful for testing)
- **Enhanced Bot Personality**: More sassy and fun responses throughout
  - 20 greeting variations with name-first style for extra personality
  - More varied and expressive timeout, cancellation, and task execution messages
  - Sassy admin rejection messages
  - Fun ping/pong responses
- **PyYAML Dependency**: Added PyYAML to requirements.txt for workflow configuration tests
- **Task Completion Notifications**: Users who initiate tasks are now notified when their task completes
  - Personalized completion messages addressing the user by name
  - Success notifications with party emoji 🎉
  - Failure notifications with clear status indication
- **Message Customization System**: Externalized bot response messages for easy customization
  - New `messages.json` file for all bot responses (greetings, confirmations, timeouts, etc.)
  - `messages.json.example` provided as template
  - MessageManager class handles loading and formatting messages
  - Custom messages override defaults while preserving fallback behavior
  - Hot-reload support: changes take effect without restarting bot
- **Asynchronous File Watching**: Config files now auto-reload when modified
  - `config.json` auto-reloads every 10 seconds
  - `aliases.json` auto-reloads every 5 seconds  
  - `messages.json` auto-reloads every 5 seconds
  - Changes take effect without bot restart
  - Thread-safe implementation using asyncio tasks
- **Test Coverage Improvements**: Added tests for new functionality
  - Test for `_ansi_to_html_for_pre()` verifying newline preservation in `<pre>` tags
  - Tests for markdown mention conversion to HTML links
  - Test for `_get_display_name()` returning full Matrix IDs for proper mentions
  - All new code paths now have corresponding unit tests

### Changed
- **Documentation Cleanup**: Removed outdated and redundant documentation files
  - Removed 11 old summary files (AUDIT_SUMMARY.md, BUILD_FIX_SUMMARY.md, etc.) from previous development iterations
  - Removed overly detailed design documents (TUI_TURBO_VISION_DESIGN.md, TUI_MIGRATION_GUIDE.md, BUILD_WORKFLOW.md)
  - Removed redundant architecture docs (CONCURRENT_ARCHITECTURE.md merged into ARCHITECTURE.md, BRANDING.md)
  - Repository is now cleaner with focus on essential, user-facing documentation
  - Over 4000 lines of documentation bloat removed
- **Configuration Migration**: Migration system now suggests running `--init` after automatic migration to review new settings
- **Username Display**: User display names now keep the `@` symbol for proper Matrix user identification
- **Version Calculation System**: Complete refactoring for simplicity and robustness
  - Created centralized version calculation script (`.github/scripts/calculate-version.sh`)
  - Eliminated 269 lines of duplicate code across build jobs (32.5% reduction in workflow file size)
  - Single source of truth for version logic - easier to maintain and debug
  - Simplified workflow from 4 duplicate implementations to 4 calls to one script
  - Automatic fallback to patch increment for empty/unknown version types
  - Consistent behavior across all build platforms (Linux, Windows, macOS)
- **Bot Response Architecture**: Refactored command handler to use MessageManager
  - Removed hardcoded message lists from commands.py
  - All response messages now managed through MessageManager
  - Improved testability with injectable message configurations

### Fixed
- **TUI CSS Error**: Fixed `$foreground` variable undefined error in Textual 6.x
  - Added `foreground` CSS variable to both `tui.py` and `tui_turbo.py`
  - Aliased to `text` color for compatibility
- **Reaction Parsing**: Fixed reaction confirmation handling
  - Strip Unicode variation selectors (0xFE00-0xFE0F) from emoji for proper matching
  - Reactions like 👍️ with variation selectors now work correctly
- **Command Response Formatting**: Fixed concatenated response messages
  - Added missing commas in all response arrays (greetings, timeouts, cancellations, etc.)
  - Commands like `!cd exit`, `!cd pet`, `!cd scold` now send single random responses instead of concatenated strings
- **Build and Release Workflow**: Comprehensive fixes for build process failures
  - Fixed invalid `grep -v '\-dev$'` pattern causing "invalid argument" errors (changed to `grep -v -- '-dev$'`)
  - Added missing `git fetch --tags --force` step to Windows and macOS build jobs for complete tag history
  - Removed Windows ARM64 build from matrix (not feasible on GitHub Actions x86_64 runners)
  - All version calculation scripts now work correctly across all build jobs
  - Ensures consistent version calculation and proper tag handling

### Removed
- **Threaded Responses**: Completely removed all threading functionality for conventional message handling
  - All bot responses now sent as regular messages instead of thread replies
  - Removed thread detection logic from message callback
  - Simpler conversation flow without threading complexity
  - Better compatibility with various Matrix clients
- **!cda Command Mode**: Removed non-threaded command prefix as it's now redundant
  - Only `!cd` command prefix is supported
  - Help text updated to remove `!cda` references

### Fixed
- **Build Process**: Fixed test failures in CI/CD pipeline
  - Added missing PyYAML dependency for test_workflow.py
  - Resolved ModuleNotFoundError for yaml module in tests
- **Reaction Processing**: Improved reaction handling for more consistent processing
  - Reactions for confirmations work reliably
  - Positive reactions (👍, ✅, etc.) and negative reactions (👎, ❌, etc.) properly recognized
- **!cd log Command**: Verified log command functionality is working correctly
  - One-time log retrieval with `!cd log [task_id]`
  - Real-time log tailing with `!cd log on/off`
  - Proper error messages for missing tasks

### Added (Previous Features)
- **Configuration Version 4**: Expanded configuration options with comprehensive settings
  - Added `bot.mouse_enabled` for configurable mouse support in TUI
  - Added `bot.color_enabled` for enabling colored output (overridable with -C flag)
  - Added `bot.color_theme` with 5 theme options: 'default', 'midnight', 'grayscale', 'windows31', 'msdos'
    - **default**: ChatrixCD brand colors (green #4A9B7F)
    - **midnight**: Midnight Commander-style blue/cyan terminal theme
    - **grayscale**: Monochrome theme for accessibility
    - **windows31**: Windows 3.1-inspired gray/blue vintage theme
    - **msdos**: MS-DOS-style amber/green on black retro terminal theme
  - Added `bot.verbosity` with levels: 'silent', 'error', 'info', 'debug' (overridable with -v flags)
  - Themes work with both Turbo Vision and Classic TUI modes
- **Automatic Configuration Migration**: V3 to V4 migration for seamless upgrades
- **Turbo Vision-Style TUI**: New classic TUI interface inspired by Turbo Vision
  - Menu bar at the top with File, Edit, Run, Help menus
  - 3D windowed appearance with drop shadows using box-drawing characters
  - Status bar at bottom showing task status ("Idle" or "Running X task(s)")
  - ChatrixCD brand colors (#4A9B7F green) throughout the interface
  - Logical menu organization based on functionality
  - All features from original TUI are available
- **Reaction-Based Confirmations**: Quick interaction with emoji reactions
  - Users can confirm actions with 👍 (thumbs up) or 👎 (thumbs down)
  - No need to type "yes" or "no" - just react to the confirmation message
  - Reactions are processed instantly for faster workflow
- **Enhanced Bot Personality**: Sassy and fun responses with emoji
  - Personalized greetings addressing users by name (e.g., "username 👋")
  - 16 varied greeting options: Hi, Hello, Yo, Sup, Howdy, Hiya, Heya, G'day, Greetings, Welcome, Ahoy, Salutations, Hey there, What's up
  - Varied and engaging response messages throughout commands
  - Emoji-rich messages for better visual appeal
- **Async Log Tailing**: Enhanced `!cd log` command with real-time log streaming
  - `!cd log on` - Start tailing logs for the last task with real-time updates
  - `!cd log off` - Stop tailing logs
  - `!cd log <task_id>` - Get logs for a specific task (one-time)
  - `!cd log` - Get logs for the last task (one-time, existing behavior)
  - Log updates sent every 5 seconds while task is running
  - Automatic stop when task completes with final logs
  - Logs properly formatted with ANSI color codes converted to HTML
- **Enhanced Logging for Debugging**: Comprehensive logging of bot actions
  - Log when bot receives commands with full details
  - Log command parameter resolution (auto-selection of projects/templates)
  - Log all bot responses for easier debugging
  - Command execution flow logged at each step

### Changed
- Default TUI is now the Turbo Vision-style interface (`tui_turbo`)
- Original TUI is still available and can be selected via configuration
- Bot responses are more conversational and engaging
- Configuration file version updated to 4
- Command-line flags now properly override config file settings for color, mouse, and verbosity
- TUI themes now properly applied with correct text/background contrast
- Both classic and turbo TUI support all 5 color themes

### Fixed
- **TUI Theme Support**: Fixed theme implementation in both TUI modes
  - Themes now properly passed to TUI initialization
  - Added `get_css_variables()` method for dynamic theme application
  - Fixed text visibility issues with proper color contrast in all themes
  - Resolved issue where turbo TUI default scheme had text same color as background

## [2025.10.18.3.1.0] - 2025-10-18

No changes recorded.

## [2025.10.17.3.0.0] - 2025-10-17

### Fixed
- **Bot Not Responding to Encrypted Messages**: Fixed critical issue where bot could decrypt messages but wouldn't respond to commands
  - Fixed `server_timestamp` attribute missing on decrypted events causing AttributeError
  - Added logic to copy timestamp from MegolmEvent to decrypted RoomMessageText before processing
  - Ensures old message filtering works correctly for encrypted messages
  - Added comprehensive tests for encrypted message timestamp handling
- **End-to-End Encryption Improvements**: Major improvements to encryption handling and device verification
  - Fixed TUI to properly display user ID and device ID in verification requests (was showing "Unknown")
  - Proactively query device keys when receiving undecryptable messages
  - Automatically establish Olm sessions by claiming one-time keys before requesting room keys
  - Send to-device messages after room key requests to ensure delivery
  - Track requested sessions per sender to prevent duplicate key requests
  - Handle duplicate key request errors gracefully (matrix-nio internally prevents duplicates)
  - Add session tracking before request to prevent race conditions
  - Proactively query device keys for all users in encrypted rooms during sync
  - Perform initial encryption setup after first sync (query keys and establish sessions)
  - Share room keys with devices immediately after successful verification
  - Improved error recovery for decryption failures with automatic session establishment

### Added
- **Verification Status Persistence**: Device verification status is now persisted across restarts
  - Verified devices are automatically saved to the encryption store
  - `get_verified_devices()` method to retrieve list of verified devices
  - `is_device_verified()` method to check verification status of specific devices
  - Verification state is maintained even after bot restarts
  - Added 9 new comprehensive tests for verification persistence

### Fixed
- **Device Verification**: Fixed timeout issues when verifying devices
  - Verification requests now properly display user ID and device ID instead of "Unknown"
  - Verification accept/start messages are now correctly sent to other devices
  - Added `send_to_device_messages()` calls after verification operations
  - Fixed `get_pending_verifications()` to extract device info from `Sas.other_olm_device`

### Added
- **Comprehensive E2E Verification Tests**: Added 10 new end-to-end tests for device verification
  - Full verification flow test from start to finish
  - Auto-verification flow test for daemon mode
  - Interactive verification flow tests (accept/reject scenarios)
  - Tests for proper user_id and device_id extraction
  - Tests for to-device message sending

## [2025.10.17.2.0.0] - 2025-10-17

### Added
- **Command Aliases**: Create custom shortcuts for frequently used commands
  - Manage aliases through the TUI (press `x` in main menu) or edit `aliases.json` file
  - Aliases stored separately from `config.json` for easy management
  - Only valid `!cd` commands can be aliased
  - Example: Create `deploy-prod` alias for `run 1 5`
- **Task Confirmation**: Required confirmation before executing tasks
  - Shows task name and description before running
  - Confirmation required with `y`, `yes`, `go`, `start`, or similar
  - Prevents accidental task execution
- **Smart Parameter Handling**: Auto-fill project/template IDs when only one option available
  - `!cd templates` auto-selects project if only one exists
  - `!cd run` auto-selects project/template if only one option
  - Prompts for clarification when ambiguous
- **Enhanced Status and Logs Commands**: Can be used without task ID
  - `!cd status` uses last task run if no ID provided
  - `!cd logs` uses last task run if no ID provided
  - Remembers the most recently started task
- **Rich Message Formatting**: Markdown and HTML formatting support
  - Bold text with `**text**` renders properly
  - Italic, code blocks, and lists supported
  - Emoji support throughout all commands
- **Improved Log Output**: Better formatting and parsing
  - Detects Ansible and Terraform output formats
  - Removes ANSI color codes for clean display
  - Tails last 100 lines to avoid truncation
  - Shows line count when truncated
- **Periodic Task Updates**: Long-running tasks send status reminders
  - "Task xyz is still running" message every 5 minutes
  - Prevents tasks from being forgotten
- **Task Naming**: Tasks displayed with name and ID
  - Format: "Template Name (123)" instead of just "123"
  - Fetches template names from Semaphore
- **New API Endpoints**:
  - `!cd ping` - Ping Semaphore server to check connectivity
  - `!cd info` - Get Semaphore server information
  - `!cd aliases` - List all configured command aliases
- **TUI Aliases Screen**: Interactive alias management
  - Add new aliases with validation
  - Delete existing aliases
  - View all configured aliases
  - Accessible via `x` hotkey in main menu

### Fixed
- **CRITICAL**: Fixed TUI crash when OIDC authentication is detected
  - OIDCAuthScreen now uses TextArea instead of markup links to avoid MarkupError with URLs containing special characters
  - URLs like `https://chat.example.org/_matrix/client/v3/login/sso/redirect/oidc?redirectUrl=http://localhost:8080/callback` no longer cause crashes
  - Fixes issue where app would crash with MarkupError during OIDC authentication flow in TUI mode
- **CRITICAL**: Fixed OIDC authentication hanging when running with TUI (default interactive mode)
  - Issue #59 recurrence: The code was trying to push OIDC screen to TUI before TUI was started
  - Refactored `run_tui_with_bot` to start TUI first, then perform login within TUI context
  - Login now happens in TUI's `on_mount` lifecycle method after TUI is fully running
  - This fixes the hang when running `chatrixcd -vvv` or any interactive terminal mode with OIDC authentication
- **CRITICAL**: Fixed OIDC authentication hanging when attempting to parse identity providers from server response
  - The code was attempting to re-read an already consumed aiohttp response body, causing the authentication flow to hang
  - Now makes a fresh HTTP request to `/_matrix/client/v3/login` to obtain identity provider information
  - Fixes authentication with OIDC-enabled Matrix servers (e.g., chat.privacyinternational.org)
  - Falls back gracefully to generic SSO URL if identity provider fetch fails

### Added
- TUI support for `-s`/`--show-config` flag
  - When `-s` is used without `-R` (redact) or `-v` (verbose) flags, configuration is now displayed in a TUI window
  - Provides a more user-friendly interface for viewing configuration
  - Press 'q' or ESC to exit the configuration viewer
- Comprehensive error handling to prevent stacktraces in production
  - Unhandled exceptions in TUI and main application are now caught and displayed as user-friendly messages
  - Stacktraces are only shown when running with `-v`, `-vv`, or `-vvv` flags (debug mode)
  - Users are prompted to run with `-v` or `-vv` for more details when errors occur

### Improved
- Added verbose debug logging throughout OIDC authentication flow for better diagnostics
  - Logs redirect URL, SSO URL construction, identity provider selection
  - Logs callback invocation and token retrieval steps
  - Helps diagnose authentication issues when running with `-vv` or `-vvv` flags

### Changed
- **BREAKING**: Dropped support for Python 3.9, 3.10, and 3.11 - minimum required version is now Python 3.12
- Updated to support Python 3.12, 3.13, and 3.14
- Updated all documentation to reflect new Python version requirements
- Updated GitHub Actions CI/CD workflow to test Python 3.12, 3.13, and 3.14
- Updated ARCHITECTURE.md to reflect new OIDC identity provider parsing approach

## [2025.10.14.1.0.0] - 2025-10-14

### Changed
- **BREAKING**: Removed token-based authentication method
- **BREAKING**: Removed OAuth2 client credentials OIDC flow
- **BREAKING**: Dropped Python 3.8 support - minimum required version is now Python 3.9
- Refactored authentication to use native Matrix SDK methods exclusively
- OIDC authentication now uses Matrix SSO/token-based login flow
- Simplified authentication configuration (removed `oidc_issuer`, `oidc_client_id`, `oidc_client_secret`)
- Updated OIDC configuration to use `oidc_redirect_url` instead

### Improved
- Authentication now uses matrix-nio's native login methods
- Better encryption support with proper E2E key handling
- More reliable OIDC/SSO authentication following Matrix specification
- Clearer authentication flow with user prompts for OIDC login
- **OIDC authentication now properly queries server for identity providers**
- **Support for multiple identity providers with user selection**
- **Generates correct provider-specific SSO URLs when available**

### Fixed
- Fixed encrypted session failures in 1-1 rooms with OIDC authentication
- Improved encryption key management and session handling
- **Corrected OIDC/SSO implementation to properly parse server login flow response**
- **Fixed configuration validation to match current OIDC implementation** - removed legacy checks for `oidc_issuer`, `oidc_client_id`, and `oidc_client_secret` which are no longer required
- **Fixed version management** - `setup.py` and `pyproject.toml` now read version dynamically from `chatrixcd/__init__.py` instead of hardcoding

## [2025.10.12.0.0.1] - 2025-10-12

### Added

#### Interactive TUI (Text User Interface)
- **Interactive Mode**: New Text User Interface (TUI) when running ChatrixCD interactively
  - Menu-driven interface with brand colors (ChatrixCD green: #4A9B7F)
  - Mouse support for easy navigation
  - Works without color support when `-C` flag is not used
- **Real-Time Task Monitoring**: 
  - Active tasks widget on home screen showing running Semaphore tasks
  - Live status updates every 5 seconds
  - Color-coded status indicators (running, success, error, stopped)
- **TUI Menu Options**:
  - **STATUS**: View bot status (Matrix/Semaphore connections, uptime, metrics including messages processed, errors, warnings)
  - **ADMINS**: View admin users configured for the bot
  - **ROOMS**: View all rooms the bot has joined
  - **SESSIONS**: Comprehensive encryption session management
    - View active encryption sessions with verification status
    - **Full interactive emoji verification using Matrix SDK (SAS protocol)**
      - Select unverified devices from list
      - Initiate SAS verification with chosen device
      - Compare 7 cryptographically-secure emojis
      - Confirm or reject verification interactively
      - Automatic MAC exchange and verification
      - Compatible with all Matrix clients (Element, FluffyChat, etc.)
    - QR code device verification
    - Device fingerprint display for manual verification
    - Olm session reset instructions
  - **SAY**: Send messages to rooms from the bot
  - **LOG**: View bot logs in real-time within the TUI
  - **SET**: Interactive configuration editing
    - Edit command prefix, greetings, and messages
    - Apply changes to runtime only or save to config.json
    - Type validation and change preview
    - Pending changes tracking
  - **SHOW**: View current configuration with redacted credentials
  - **QUIT**: Gracefully shutdown the bot
- **New Command-Line Flags**:
  - `-L, --log-only`: Run in classic log-only mode (no TUI, backward compatible behavior)
  - TUI automatically disabled when running in daemon mode (`-D`) or non-interactive terminal
- **Color Support**: TUI uses brand colors when `-C` flag is used, but remains fully functional without color support
- **Dependencies**: 
  - Added `textual>=0.47.0` for TUI implementation
  - Added `qrcode>=7.4.2` for QR code generation in device verification

### Fixed
- **Encrypted Room Support**: Fixed issue where bot would not respond to commands in encrypted rooms. The bot now properly handles successfully decrypted Megolm events and processes them as normal messages
- **Bot Message Processing**: Fixed issue where bot would process old messages on reconnect or startup. The bot now ignores messages that were sent before it started, preventing execution of stale commands and tasks that may have already been processed
- **Redaction Feature**: Fixed redaction feature leaving some information un-redacted when using `-R` flag
  - User IDs with URL-encoded characters (e.g., `@chrisw=40privacyinternational.org`) are now properly redacted
  - Cryptographic sender keys in JSON context are now redacted with `[SENDER_KEY_REDACTED]` marker
  - Session IDs in various formats (including with trailing dots) are now properly redacted
  - Device IDs in JSON string context (e.g., `'device_id': 'XYEZMPLXBC'`) are now properly redacted

#### Matrix SDK Integration
- **Key Verification Event Callbacks**: Added support for handling key verification protocol events
  - `KeyVerificationStart`: Handles incoming verification requests
  - `KeyVerificationCancel`: Handles verification cancellations
  - `KeyVerificationKey`: Handles key exchange during verification
  - `KeyVerificationMac`: Handles MAC verification completion
  - Full SAS (Short Authentication String) protocol support

#### Privacy and Security Features
- **Sensitive Information Redaction**: New `-R` / `--redact` command-line flag to automatically redact sensitive information from logs
  - Redacts Matrix room IDs (e.g., `!room:server.com` → `![ROOM_ID]:server.com`)
  - Redacts Matrix user IDs (e.g., `@user:matrix.org` → `@[USER]:matrix.org`)
  - Redacts IPv4 addresses (e.g., `192.168.1.100` → `192.168.xxx.xxx`)
  - Redacts IPv6 addresses (e.g., `2001:db8::1` → `2001:db8:[IPV6_REDACTED]`)
  - Redacts hostnames and domains (e.g., `internal.example.com` → `internal.[DOMAIN].com`)
  - Redacts authentication tokens and API keys
  - Redacts passwords in URLs and parameters
  - Redacts session IDs, device IDs, and host keys
  - Works with all verbosity levels (`-v`, `-vv`, `-vvv`)
  - Works with `--show-config` flag to redact identifiers in configuration output
  - When combined with `-C` (color), redacted content is highlighted in pink for easy identification
  - New `chatrixcd.redactor` module with `SensitiveInfoRedactor` and `RedactingFilter` classes
  - Comprehensive test coverage in `tests/test_redactor.py`

#### Dependencies
- **colorlog**: Added `colorlog>=6.7.0` to requirements.txt for colored logging support
  - Ensures `-C` / `--color` flag works properly out of the box
  - Provides colored console output with customizable log level colors
  - Pink highlighting for redacted content when used with `-R` flag

### Changed

#### Documentation
- **Bug Report Template**: Updated `.github/ISSUE_TEMPLATE/bug_report.yml` to recommend using `-R` flag for privacy
- **README.md**: Added `-R` flag documentation and privacy notes
- **INSTALL.md**: Added security best practices for log redaction
- **SUPPORT.md**: Updated debugging section with redaction examples
- **CONTRIBUTING.md**: Added privacy recommendations for bug reports

## [2025.10.8] - 2025-10-10

### Added
- **SSL/TLS Configuration for Semaphore**: Added flexible SSL/TLS options for Semaphore connections
  - `ssl_verify`: Enable/disable SSL certificate verification (default: true)
  - `ssl_ca_cert`: Path to custom CA certificate bundle for custom/internal CAs
  - `ssl_client_cert`: Path to client certificate for mutual TLS (mTLS) authentication
  - `ssl_client_key`: Path to client certificate private key
  - Resolves issues connecting to Semaphore with self-signed certificates
  - Supports enterprise environments with custom certificate authorities
  - Enables mutual TLS authentication when required
  - Configuration options documented in docs/configuration.md
  - Added tests for SSL configuration options

### Fixed
- **E2E Encryption Session Management**: Fixed issues with encrypted message decryption
  - Bot now automatically uploads device keys and one-time keys after login
  - Bot queries device keys from other users to establish Olm sessions
  - Prevents duplicate room key requests by tracking requested session IDs
  - Automatic key management after each sync to maintain encryption state
  - Resolves "A key sharing request is already sent out" error
  - Improves reliability of encryption in encrypted rooms

## [2025.10.7] - 2025-10-09

### Breaking Changes
- **Removed Environment Variable Support**: Configuration is now exclusively loaded from JSON files
  - Environment variables are no longer supported for configuration
  - All configuration must be specified in `config.json`
  - This simplifies configuration management and eliminates confusion about configuration sources
  - Existing deployments using environment variables need to migrate to JSON configuration files

### Added
- **Branding and Visual Identity**: Comprehensive branding guidelines and styling with SVG logos
  - Added `BRANDING.md` with complete brand guidelines and color palette
  - Created `assets/` directory with SVG logo files (horizontal, icon, stacked, social, favicon)
  - All logos in scalable SVG format for perfect quality at any size
  - Added custom CSS for GitHub Pages with ChatrixCD brand colors (#4A9B7F green)
  - Updated README.md with centered header, logo display, badges, and branding elements
  - Updated documentation index page with logo and consistent branding
  - Added README files in asset directories with logo specifications and usage instructions
  - Brand colors: ChatrixCD Green (#4A9B7F), Dark Background (#2D3238), White (#FFFFFF)
  - Logos integrated and visible in README and documentation
- **HJSON Support**: Configuration files now support HJSON (Human JSON) format
  - Add comments to configuration files using `//`, `/* */`, or `#`
  - Trailing commas are now allowed in configuration files
  - Full backward compatibility with existing JSON files
  - Added `hjson` dependency to requirements.txt
  - Updated `config.json.example` with extensive inline comments

### Changed
- **Configuration System Simplified**: Configuration is now exclusively file-based
  - Configuration file values have highest priority
  - Hardcoded defaults used as fallback when not in file
  - Environment variables no longer affect configuration
  - More predictable and explicit configuration behavior
- **Configuration Loading**: Simplified configuration system
  - Removed `_apply_env_overrides()` method
  - Cleaner separation between defaults and file values
  - Better error messages for configuration parsing failures

### Fixed
- **Configuration File Loading**: Fixed issue where configuration file values could be ignored
  - Resolves reported issue where JSON parameters were not being parsed correctly
  - User ID and other configuration values are now reliably loaded from config.json

### Improved
- **Configuration Documentation**: Updated documentation to reflect JSON-only configuration
  - Removed references to environment variables throughout documentation
  - Clarified configuration priority system (file > defaults)
  - Updated examples to show JSON-only configuration
  - Updated security best practices for managing secrets in JSON files
- **Test Coverage**: Updated tests to verify environment variables are ignored
  - Added tests to verify environment variables don't affect configuration
  - All 114 tests passing

## [2025.10.6] - 2025-10-09

### Breaking Changes
- **Removed YAML Configuration Support**: Configuration files must now be in JSON format
  - YAML support has been completely removed to simplify the codebase and reduce dependencies
  - Existing YAML configurations need to be converted to JSON format (see `config.json.example`)
  - PyYAML dependency removed from requirements
  - Default configuration file changed from `config.yaml` to `config.json`

### Fixed
- **Configuration Merge Bug**: Fixed shallow copy bug in `_merge_configs()` that could cause configuration corruption
  - Now uses `copy.deepcopy()` to properly copy nested dictionaries
  - Ensures defaults are not modified during merge operations
  - Prevents potential configuration state leakage between loads

### Added

#### Configuration System Improvements
- **Configuration Versioning**: Implemented configuration schema versioning system
  - Current version: 2
  - Automatic detection of configuration version
  - Backward compatibility with version 1 (implicit) configurations
- **Automatic Configuration Migration**: Old configurations are automatically migrated to the current version
  - Preserves all existing settings during migration
  - Creates backup of original file (`.backup` extension)
  - Saves migrated configuration back to disk
  - Seamless upgrade path for new features
- **Configuration Validation**: Added schema validation with detailed error reporting
  - Validates required fields (homeserver, user_id, semaphore URL, etc.)
  - Checks authentication configuration completeness
  - Validates auth_type values
  - Returns clear error messages for missing or invalid fields
- **Configuration Version API**: Added `get_config_version()` method to query current config version
- **JSON Example**: Added `config.json.example` with fully documented JSON configuration format

### Improved
- **Configuration Documentation**: Enhanced documentation for JSON-only configuration
  - Configuration versioning explanation
  - Migration process documentation
  - Validation documentation
  - JSON troubleshooting
- **Error Handling**: JSON parse errors show exact line and column numbers for easy debugging

### Fixed (Historical)
- Fixed configuration loading to properly apply default values when config file exists but doesn't specify all fields. Previously, missing fields would be `None` instead of using defaults, causing "User id is not set" errors with token authentication.

### Added

#### Command-Line Interface
- Command-line argument parsing with argparse
- `-V` / `--version` flag to display version information
- `-v` / `-vv` / `-vvv` flags for increasing verbosity levels (INFO, DEBUG, detailed DEBUG with library logs)
- `-h` / `--help` flag for displaying help message (automatically provided by argparse)
- `-c` / `--config` option for specifying alternative configuration file location
- `-C` / `--color` flag for enabling colored logging output (requires colorlog package)
- `-D` / `--daemon` flag for running in daemon mode (background process on Unix/Linux)
- `-s` / `--show-config` flag to display current configuration with redacted credentials
- `-a` / `--admin` option for specifying admin users on command line (can be used multiple times)
- `-r` / `--room` option for specifying allowed rooms on command line (can be used multiple times)
- Configuration overrides via command-line arguments
- Comprehensive tests for CLI argument parsing

#### CI/CD
- GitHub Actions workflow for running unit tests on pull requests
- GitHub Actions workflow for creating releases with calendar versioning
- Automated version bumping in `__init__.py` and `setup.py`
- Automated changelog generation from git commits
- Automated GitHub releases with changelog

### Improved
- **Configuration Error Handling**: Added graceful handling of malformed JSON configuration files
  - Clear error messages showing filename, line number, and column where error occurred
  - Detailed problem description for JSON parsing errors
  - Proper error messages for file permission issues
  - Bot exits with status code 1 on configuration errors instead of crashing with stack trace

### Fixed

#### Encrypted Rooms
- Bot now properly handles encrypted messages by requesting decryption keys when needed
- Added MegolmEvent callback to automatically request room keys for encrypted messages that couldn't be decrypted
- Bot will now respond to commands in encrypted rooms once encryption keys are received

## [0.1.0] - 2024-01-08

### Added

#### Core Features
- Matrix bot implementation using matrix-nio
- End-to-end encryption support for Matrix rooms
- Semaphore UI REST API integration
- Real-time task monitoring and status reporting
- Command-based interface for CI/CD automation

#### Authentication
- Password-based authentication (traditional Matrix)
- Token-based authentication (pre-obtained access tokens)
- OIDC/OAuth2 authentication support with client credentials flow
- Automatic token refresh for OIDC
- Support for OIDC discovery via `.well-known/openid-configuration`

#### Commands
- `!cd help` - Display help message
- `!cd projects` - List available Semaphore projects
- `!cd templates <project_id>` - List templates for a project
- `!cd run <project_id> <template_id>` - Start a task from a template
- `!cd status <task_id>` - Check status of a running task
- `!cd stop <task_id>` - Stop a running task
- `!cd logs <task_id>` - Get logs from a task

#### Configuration
- YAML configuration file support
- Environment variable configuration
- Hierarchical configuration with dot notation access
- Separate configuration sections for Matrix, Semaphore, and bot settings

#### Deployment
- Docker support with Dockerfile
- Docker Compose configuration
- Systemd service file for Linux
- Comprehensive installation guide
- Quick start guide

#### Documentation
- Comprehensive README with features and usage
- Detailed installation guide (INSTALL.md)
- Quick start guide (QUICKSTART.md)
- Architecture documentation (ARCHITECTURE.md)
- Example configuration files

#### Testing
- Unit tests for configuration module
- Test suite using Python unittest

#### Security
- Encryption key storage with configurable path
- Room-based access control (allowed_rooms)
- User-based access control (admin_users)
- Secure credential handling
- No credential logging

### Technical Details

#### Dependencies
- matrix-nio[e2e] >= 0.24.0 - Matrix client with E2E encryption
- aiohttp >= 3.9.0 - Async HTTP client for REST APIs
- PyYAML >= 6.0 - Configuration file parsing

#### Project Structure
```
ChatrixCD/
├── chatrixcd/           # Main package
│   ├── __init__.py      # Package initialization
│   ├── main.py          # Entry point
│   ├── bot.py           # Bot core logic
│   ├── auth.py          # Authentication handlers
│   ├── config.py        # Configuration management
│   ├── commands.py      # Command handlers
│   └── semaphore.py     # Semaphore API client
├── tests/               # Test suite
├── requirements.txt     # Python dependencies
├── setup.py            # Package setup
├── Dockerfile          # Docker image
├── docker-compose.yml  # Docker Compose config
├── chatrixcd.service   # Systemd service
├── README.md           # Main documentation
├── INSTALL.md          # Installation guide
├── QUICKSTART.md       # Quick start guide
├── ARCHITECTURE.md     # Architecture docs
└── CHANGELOG.md        # This file
```

#### Key Implementation Details

**OIDC Authentication Flow**:
1. Discover OIDC endpoints from issuer
2. Use client credentials grant to obtain token
3. Set token on Matrix client
4. Verify token with sync request
5. Support token refresh when available

**Task Monitoring**:
- Async background task for each running job
- Polls Semaphore API every 10 seconds
- Sends status updates to Matrix room
- Automatically removes completed tasks

**E2E Encryption**:
- Automatic key storage in configurable directory
- Support for encrypted rooms
- Device management via matrix-nio

### Security Considerations
- Credentials stored in configuration files or environment variables
- Access tokens not logged
- Support for restrictive file permissions
- Room and user access controls
- Secure OIDC implementation with HTTPS-only endpoints

### Platform Support
- Linux (tested)
- macOS (should work)
- Windows (should work)
- Docker (Linux containers)

### Known Limitations
- No interactive task parameter input yet
- No task scheduling support
- Single Semaphore instance per bot
- In-memory task tracking (lost on restart)
- No web interface

### Future Plans
- Interactive task configuration
- Task scheduling with cron syntax
- Multi-tenant support
- Webhook support for push notifications
- Rich message formatting
- Task history and analytics
- Admin dashboard

---

## Version History










- **2025.11.03.4.0.0** (2025-11-03)
- **2025.10.18.3.1.0** (2025-10-18)
- **2025.10.17.3.0.0** (2025-10-17)
- **2025.10.17.2.0.0** (2025-10-17)
- **2025.10.14.1.0.0** (2025-10-14)
- **2025.10.12.0.0.1** (2025-10-12)
- **2025.10.8** (2025-10-10)
- **2025.10.7** (2025-10-09)
- **2025.10.6** (2025-10-09)
- **0.1.0** (2024-01-08) - Initial release with OIDC support<|MERGE_RESOLUTION|>--- conflicted
+++ resolved
@@ -16,7 +16,6 @@
 ## [Unreleased]
 
 ### Added
-<<<<<<< HEAD
 - Comprehensive end-to-end (E2E) tests for main entry point with input/output verification
   - 21 E2E tests for CLI argument parsing and configuration handling
   - 14 E2E workflow tests for complete user scenarios
@@ -30,12 +29,10 @@
   - Updated coverage statistics and goals
   - Documented E2E testing approach
 
-=======
 - **TUI Navigation**: Added left/right arrow key navigation to cycle between menus in turbo TUI
   - Left/right arrow keys now cycle through File (F1), Edit (F2), Run (F3), and Help (F4) menus
   - Menu position tracking maintained when using F-keys or arrow keys
   - Complements existing up/down navigation within dropdown menus
->>>>>>> a04ebcc1
 ## [2025.11.03.4.0.0] - 2025-11-03
 
 ### Fixed
