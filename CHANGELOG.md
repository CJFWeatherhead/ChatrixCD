--- conflicted
+++ resolved
@@ -30,21 +30,19 @@
 - Automated changelog generation from git commits
 - Automated GitHub releases with changelog
 
-<<<<<<< HEAD
 ### Improved
 - **Configuration Error Handling**: Added graceful handling of malformed YAML configuration files
   - Clear error messages showing filename, line number, and column where error occurred
   - Detailed problem description and context for YAML parsing errors
   - Proper error messages for file permission issues
   - Bot exits with status code 1 on configuration errors instead of crashing with stack trace
-=======
+
 ### Fixed
 
 #### Encrypted Rooms
 - Bot now properly handles encrypted messages by requesting decryption keys when needed
 - Added MegolmEvent callback to automatically request room keys for encrypted messages that couldn't be decrypted
 - Bot will now respond to commands in encrypted rooms once encryption keys are received
->>>>>>> b1c9bb84
 
 ## [0.1.0] - 2024-01-08
 
