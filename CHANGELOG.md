--- conflicted
+++ resolved
@@ -22,19 +22,16 @@
   - Simplified version calculation logic to use workflow input directly
 
 ### Fixed
-<<<<<<< HEAD
 - **TUI CSS Compatibility**: Fixed stylesheet errors with undefined CSS variables
   - Updated `get_css_variables()` to use Textual's `ColorSystem.generate()` for complete variable set
   - Now generates all 163 CSS variables including scrollbar-background, scrollbar-hover, etc.
   - Resolves "reference to undefined variable '$scrollbar-background'" errors in both classic and turbo TUI modes
   - All themes (default, midnight, grayscale, windows31, msdos) now fully compatible with Textual 6.x
   - Added comprehensive CSS compatibility tests to prevent future regressions
-=======
 - **Build Workflow**: Fixed artifact upload paths in build-release workflow
   - Added step to move x86_64 Nuitka-Action output from `build/` directory to root directory
   - Ensures artifacts are correctly located for upload to GitHub Releases
   - Resolves "No files were found with the provided path" error during artifact upload
->>>>>>> 441ea55c
 - **TUI Compatibility**: Fixed stylesheet error with Textual 6.x
   - Added missing `$panel` CSS variable to both classic and turbo TUI themes
   - Resolves "reference to undefined variable '$panel'" error when starting TUI with `-t classic` or `-t turbo` options
